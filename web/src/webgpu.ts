--- conflicted
+++ resolved
@@ -37,28 +37,21 @@
 export async function detectGPUDevice(): Promise<GPUDeviceDetectOutput | undefined> {
   if (typeof navigator !== "undefined" && navigator.gpu !== undefined) {
     const adapter = await navigator.gpu.requestAdapter();
-<<<<<<< HEAD
-    return await adapter?.requestDevice({
-=======
     if (adapter == null) {
       throw Error("Cannot find adapter that matches the request");
     }
     const adapterInfo = await adapter.requestAdapterInfo();
     const device = await adapter.requestDevice({
->>>>>>> fd5b2db2
       requiredLimits: {
         maxStorageBufferBindingSize: 1 << 30,
         maxComputeWorkgroupStorageSize: 32 << 10,
       }
     });
-<<<<<<< HEAD
-=======
     return {
       adapter: adapter,
       adapterInfo: adapterInfo,
       device: device
     };
->>>>>>> fd5b2db2
   } else {
     return undefined;
   }

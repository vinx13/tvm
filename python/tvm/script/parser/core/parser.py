--- conflicted
+++ resolved
@@ -490,28 +490,12 @@
             The doc FunctionDef node.
         """
         token = self.get_dispatch_token(node)
-<<<<<<< HEAD
-        current_token = self.dispatch_tokens[-1]
-        func = dispatch.get(token=token, type_name="FunctionDef", default=None)
-        if func is None:
-            self.report_error(node, "The parser does not understand the decorator")
-        pre_func = dispatch.get(
-            token=current_token, type_name="pre_token_switch", default=_do_nothing
-        )
-        post_func = dispatch.get(
-            token=current_token, type_name="post_token_switch", default=_do_nothing
-        )
-        pre_func(self, node)
-        _dispatch_wrapper(func)(self, node)
-        post_func(self, node)
-=======
         func = dispatch.get(token=token, type_name="FunctionDef", default=None)
         if func is None:
             self.report_error(node, "The parser does not understand the decorator")
         _dispatch(self, "pre_visit_local_function")(self, node)
         _dispatch_wrapper(func)(self, node)
         _dispatch(self, "post_visit_local_function")(self, node)
->>>>>>> fd5b2db2
 
     def visit_tvm_declare_function(self, node: doc.FunctionDef) -> None:
         token = self.get_dispatch_token(node)

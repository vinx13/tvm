/*
 * Licensed to the Apache Software Foundation (ASF) under one
 * or more contributor license agreements.  See the NOTICE file
 * distributed with this work for additional information
 * regarding copyright ownership.  The ASF licenses this file
 * to you under the Apache License, Version 2.0 (the
 * "License"); you may not use this file except in compliance
 * with the License.  You may obtain a copy of the License at
 *
 *   http://www.apache.org/licenses/LICENSE-2.0
 *
 * Unless required by applicable law or agreed to in writing,
 * software distributed under the License is distributed on an
 * "AS IS" BASIS, WITHOUT WARRANTIES OR CONDITIONS OF ANY
 * KIND, either express or implied.  See the License for the
 * specific language governing permissions and limitations
 * under the License.
 */
#include <tvm/ir/module.h>
#include <tvm/relax/analysis.h>
#include <tvm/runtime/registry.h>
#include <tvm/script/ir_builder/ir/ir.h>

#include "./utils.h"

namespace tvm {
namespace script {
namespace ir_builder {
namespace ir {

IRModuleFrame IRModule() {
  ObjectPtr<IRModuleFrameNode> n = make_object<IRModuleFrameNode>();
  n->global_var_map.clear();
  n->functions.clear();
  return IRModuleFrame(n);
}

GlobalVar DeclFunction(const String& func_name, const BaseFunc& func_signature) {
<<<<<<< HEAD
  IRModuleFrame frame = FindModuleFrame("I.DeclFunction");
=======
  IRModuleFrame frame = FindModuleFrame();
>>>>>>> fd5b2db2
  CHECK(!frame->global_var_map.count(func_name))
      << "ValueError: function " << func_name << " already exists";
  GlobalVar gv = GlobalVar(func_name);
  if (func_signature->struct_info_.defined()) {
    gv->struct_info_ = tvm::relax::GetStructInfo(func_signature);
  } else if (const auto* prim_func = func_signature.as<tvm::tir::PrimFuncNode>()) {
    gv->struct_info_ =
        tvm::relax::FuncStructInfo::OpaqueFunc(tvm::relax::StructInfoFromType(prim_func->ret_type));
  } else {
    LOG(FATAL) << "Unsupported function type: " << func_signature->GetTypeKey();
  }
  CHECK(frame->functions.find(gv) == frame->functions.end())
      << "ValueError: function " << func_name << " has already been defined.";
  frame->global_var_map.Set(func_name, gv);
  if (func_signature.defined()) {
    frame->functions.Set(gv, func_signature);
  }
  return gv;
}

void DefFunction(const String& func_name, const BaseFunc& func) {
<<<<<<< HEAD
  IRModuleFrame frame = FindModuleFrame("I.DefFunction");
=======
  IRModuleFrame frame = FindModuleFrame();
>>>>>>> fd5b2db2
  auto it = frame->global_var_map.find(func_name);
  CHECK(it != frame->global_var_map.end())
      << "ValueError: function " << func_name << " does not exist, please declare it first.";
  const GlobalVar& gv = (*it).second;
  frame->functions.Set(gv, func);
  if (func->checked_type_.defined()) {
    gv->checked_type_ = func->checked_type_;
  }
}

void ModuleAttrs(Map<String, ObjectRef> attrs) {
  if (IRBuilder::IsInScope()) {
    // TODO(hongyi): add comments to explain why we need to check if the module frame is in scope
    IRModuleFrame frame = FindModuleFrame("I.ModuleAttr");
    if (!frame->attrs.empty()) {
      LOG(FATAL) << "ValueError: Duplicate module attrs, previous one is:\n" << frame->attrs;
    }
    frame->attrs = attrs;
  }
}

void ModuleGlobalInfos(Map<String, Array<GlobalInfo>> global_infos) {
  if (IRBuilder::IsInScope()) {
    IRModuleFrame frame = FindModuleFrame("I.ModuleGlobalInfos");
    if (!frame->global_infos.empty()) {
      LOG(FATAL) << "ValueError: Duplicate module global_infos, previous one is:\n"
                 << frame->global_infos;
    }
    frame->global_infos = global_infos;
  }
}

TVM_REGISTER_GLOBAL("script.ir_builder.ir.IRModule").set_body_typed(IRModule);
TVM_REGISTER_GLOBAL("script.ir_builder.ir.DeclFunction").set_body_typed(DeclFunction);
TVM_REGISTER_GLOBAL("script.ir_builder.ir.DefFunction").set_body_typed(DefFunction);
TVM_REGISTER_GLOBAL("script.ir_builder.ir.ModuleAttrs").set_body_typed(ModuleAttrs);
TVM_REGISTER_GLOBAL("script.ir_builder.ir.ModuleGlobalInfos").set_body_typed(ModuleGlobalInfos);

}  // namespace ir
}  // namespace ir_builder
}  // namespace script
}  // namespace tvm<|MERGE_RESOLUTION|>--- conflicted
+++ resolved
@@ -36,11 +36,7 @@
 }
 
 GlobalVar DeclFunction(const String& func_name, const BaseFunc& func_signature) {
-<<<<<<< HEAD
-  IRModuleFrame frame = FindModuleFrame("I.DeclFunction");
-=======
   IRModuleFrame frame = FindModuleFrame();
->>>>>>> fd5b2db2
   CHECK(!frame->global_var_map.count(func_name))
       << "ValueError: function " << func_name << " already exists";
   GlobalVar gv = GlobalVar(func_name);
@@ -62,11 +58,7 @@
 }
 
 void DefFunction(const String& func_name, const BaseFunc& func) {
-<<<<<<< HEAD
-  IRModuleFrame frame = FindModuleFrame("I.DefFunction");
-=======
   IRModuleFrame frame = FindModuleFrame();
->>>>>>> fd5b2db2
   auto it = frame->global_var_map.find(func_name);
   CHECK(it != frame->global_var_map.end())
       << "ValueError: function " << func_name << " does not exist, please declare it first.";

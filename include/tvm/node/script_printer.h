--- conflicted
+++ resolved
@@ -45,14 +45,11 @@
   std::string tir_prefix = "T";
   /*! \brief The prefix of Relax nodes */
   std::string relax_prefix = "R";
-<<<<<<< HEAD
-=======
   /*!
    * \brief The alias of the current module at cross-function call
    * \note Directly use module name if it's empty.
    */
   std::string module_alias = "cls";
->>>>>>> 39dc299c
   /*! \brief Default data type of TIR buffer */
   DataType buffer_dtype = DataType::Float(32);
   /*! \brief Default data type of integer literals */

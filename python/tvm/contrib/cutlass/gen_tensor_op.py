# Licensed to the Apache Software Foundation (ASF) under one
# or more contributor license agreements.  See the NOTICE file
# distributed with this work for additional information
# regarding copyright ownership.  The ASF licenses this file
# to you under the Apache License, Version 2.0 (the
# "License"); you may not use this file except in compliance
# with the License.  You may obtain a copy of the License at
#
#   http://www.apache.org/licenses/LICENSE-2.0
#
# Unless required by applicable law or agreed to in writing,
# software distributed under the License is distributed on an
# "AS IS" BASIS, WITHOUT WARRANTIES OR CONDITIONS OF ANY
# KIND, either express or implied.  See the License for the
# specific language governing permissions and limitations
# under the License.
# pylint: disable=invalid-name
"""Common functions and classes for CUTLASS GEMM and Conv2d geneator."""
import logging
import multiprocessing
import os
import re
import subprocess
import tempfile

import tvm._ffi
from tvm.runtime import Object
from tvm.tir import IntImm

from . import _ffi_api as ffi
from .attention_operation import instantiate_attention_template
from .conv2d_operation import instantiate_conv2d_template
from .gemm_operation import instantiate_gemm_template
from .library import (
    DataType,
    DataTypeSize,
    DataTypeTag,
    EpilogueFunctor,
    MathInstruction,
    MathOperation,
    OpcodeClass,
    TileDescription,
)

logger = logging.getLogger("cutlass")


dtype_map = {
    "int8": DataType.s8,
    "uint8": DataType.u8,
    "int32": DataType.s32,
    "float32": DataType.f32,
    "float16": DataType.f16,
}


def generate_tensor_op_common(
    math_instructions, alignment_constraints, get_tile_descriptions, op_creator
):
    """Common kernel generator to be used by archtecture specific generators."""
    ops = []
    for math_inst in math_instructions:
        tile_descriptions = get_tile_descriptions(math_inst)
        data_type = [
            math_inst.element_a,
            math_inst.element_b,
            math_inst.element_c,
            math_inst.element_accumulator,
        ]

        out = op_creator(tile_descriptions, data_type, alignment_constraints)

        ops.extend(out)

    return ops


def generate_sm50_simt(
    out_dtype,
    arg0_dtype,
    arg1_dtype,
    op_creator,
    accumulator_dtype="float32",
):
    """Gemerate GEMM or Conv2D SIMT kernels"""
    # pylint: disable=unused-argument
    min_cc = 50
    max_cc = 1024
    if arg0_dtype == "float32" and arg1_dtype == "float32":
        assert out_dtype == "float32" and accumulator_dtype == "float32"
        math_instructions = [
            MathInstruction(
                [1, 1, 1],
                DataType.f32,
                DataType.f32,
                DataType.f32,
                OpcodeClass.Simt,
                MathOperation.multiply_add,
            ),
        ]
        alignment_constraints = [
            1,
        ]
        tile_descriptions = [
            ([128, 128, 8], 2, [4, 2, 1], min_cc, max_cc),
            ([128, 64, 8], 2, [2, 2, 1], min_cc, max_cc),
            ([64, 128, 8], 2, [2, 2, 1], min_cc, max_cc),
            ([64, 64, 8], 2, [2, 1, 1], min_cc, max_cc),
            ([128, 32, 8], 2, [2, 1, 1], min_cc, max_cc),
            ([32, 128, 8], 2, [1, 2, 1], min_cc, max_cc),
        ]

        def get_tile_descriptions(math_inst):
            return [
                TileDescription(threadblock_shape, stages, warp_count, math_inst, min_cc, max_cc)
                for threadblock_shape, stages, warp_count, min_cc, max_cc in tile_descriptions
            ]

        return generate_tensor_op_common(
            math_instructions, alignment_constraints, get_tile_descriptions, op_creator
        )
    else:
        raise NotImplementedError()


def generate_sm75_tensor_op_1688(
    out_dtype,
    arg0_dtype,
    arg1_dtype,
    op_creator,
    check_align,
    _,
    profile_all_alignments=False,
    accumlator_dtype="float32",
):
    """Generate GEMM or Conv2D kernels for Turing."""
    assert out_dtype in ["float32", "float16", "int32"]
    min_cc = 75
    max_cc = 1024

    if arg0_dtype == "float16" and arg1_dtype == "float16":
        math_instructions = [
            MathInstruction(
                [16, 8, 8],
                DataType.f16,
                DataType.f16,
                dtype_map[out_dtype],
                dtype_map[accumlator_dtype],
                OpcodeClass.TensorOp,
                MathOperation.multiply_add,
            )
        ]
        alignment_constraints = [8, 4, 2, 1]
        tile_descriptions = [
            ([256, 128, 32], 2, [4, 2, 1], min_cc, max_cc),
            ([128, 256, 32], 2, [2, 4, 1], min_cc, max_cc),
            ([128, 128, 32], 2, [2, 2, 1], min_cc, max_cc),
            ([64, 128, 32], 2, [2, 2, 1], min_cc, max_cc),
            ([128, 64, 32], 2, [2, 2, 1], min_cc, max_cc),
            ([64, 64, 32], 2, [2, 2, 1], min_cc, max_cc),
            ([64, 128, 64], 2, [1, 2, 2], min_cc, max_cc),
        ]

    elif "int8" in arg0_dtype and "int8" in arg1_dtype:
        assert out_dtype == "int32"
        math_instructions = [
            MathInstruction(
                [8, 8, 16],
                dtype_map[arg0_dtype],
                dtype_map[arg1_dtype],
                DataType.s32,
                DataType.s32,
                OpcodeClass.TensorOp,
                MathOperation.multiply_add_saturate,
            ),
        ]
        alignment_constraints = [16, 8, 4, 2, 1]
        tile_descriptions = [
            ([256, 128, 64], 2, [4, 2, 1], min_cc, max_cc),
            ([128, 256, 64], 2, [2, 4, 1], min_cc, max_cc),
            ([128, 128, 64], 2, [2, 2, 1], min_cc, max_cc),
            ([64, 256, 64], 2, [1, 4, 1], min_cc, max_cc),
            ([256, 64, 64], 2, [4, 1, 1], min_cc, max_cc),
            ([64, 128, 64], 2, [2, 2, 1], min_cc, max_cc),
            ([128, 64, 64], 2, [2, 2, 1], min_cc, max_cc),
            ([64, 64, 64], 2, [2, 2, 1], min_cc, max_cc),
        ]
    elif arg0_dtype == "float32" and arg1_dtype == "float32" and out_dtype == "float32":
        return generate_sm50_simt(
            out_dtype,
            arg0_dtype,
            arg1_dtype,
            op_creator,
            accumlator_dtype,
        )
    else:
        raise NotImplementedError()

    alignment_constraints = [align for align in alignment_constraints if check_align(align)]
    assert len(alignment_constraints) > 0

    if not profile_all_alignments:
        alignment_constraints = [alignment_constraints[0]]

    def get_tile_descriptions(math_inst):
        return [
            TileDescription(threadblock_shape, stages, warp_count, math_inst, min_cc, max_cc)
            for threadblock_shape, stages, warp_count, min_cc, max_cc in tile_descriptions
        ]

    return generate_tensor_op_common(
        math_instructions, alignment_constraints, get_tile_descriptions, op_creator
    )


def generate_sm80_tensor_op_16816(
    out_dtype,
    arg0_dtype,
    arg1_dtype,
    op_creator,
    check_align,
    use_3xtf32=True,
    profile_all_alignments=False,
    accumlator_dtype="float32",
):
    """Generate GEMM or Conv2D kernels for Ampere."""
    min_cc = 80
    max_cc = 1024
    max_cc_smem_limited = 80

    def get_default_tile_descriptions(block_k_factor):
        return [
            ([128, 256, int(32 * block_k_factor)], 3, [2, 4, 1], min_cc, max_cc),
            ([256, 128, int(32 * block_k_factor)], 3, [4, 2, 1], min_cc, max_cc),
            ([256, 64, int(32 * block_k_factor)], 3, [4, 1, 1], min_cc, max_cc),
            ([256, 64, int(32 * block_k_factor)], 4, [4, 1, 1], min_cc, max_cc),
            ([64, 256, int(32 * block_k_factor)], 4, [1, 4, 1], min_cc, max_cc),
            ([128, 128, int(32 * block_k_factor)], 3, [2, 2, 1], min_cc, max_cc),
            ([128, 128, int(32 * block_k_factor)], 4, [2, 2, 1], min_cc, max_cc),
            ([128, 128, int(32 * block_k_factor)], 5, [2, 2, 1], min_cc, max_cc),
            ([128, 64, int(32 * block_k_factor)], 6, [2, 2, 1], min_cc, max_cc),
            ([64, 128, int(32 * block_k_factor)], 6, [2, 2, 1], min_cc, max_cc),
            ([64, 64, int(32 * block_k_factor)], 10, [2, 2, 1], min_cc, max_cc),
            ([256, 128, int(64 * block_k_factor)], 3, [4, 2, 1], min_cc, max_cc_smem_limited),
            ([128, 256, int(64 * block_k_factor)], 3, [2, 4, 1], min_cc, max_cc_smem_limited),
            ([256, 64, int(64 * block_k_factor)], 4, [4, 1, 1], min_cc, max_cc_smem_limited),
            ([64, 256, int(64 * block_k_factor)], 4, [1, 4, 1], min_cc, max_cc_smem_limited),
            ([128, 128, int(64 * block_k_factor)], 4, [2, 2, 1], min_cc, max_cc),
            ([256, 64, int(64 * block_k_factor)], 3, [4, 1, 1], min_cc, max_cc),
            ([64, 256, int(64 * block_k_factor)], 3, [1, 4, 1], min_cc, max_cc),
            ([128, 128, int(64 * block_k_factor)], 3, [2, 2, 1], min_cc, max_cc),
            ([128, 64, int(64 * block_k_factor)], 3, [2, 2, 1], min_cc, max_cc),
            ([64, 128, int(64 * block_k_factor)], 3, [2, 2, 1], min_cc, max_cc),
            ([64, 64, int(64 * block_k_factor)], 5, [2, 2, 1], min_cc, max_cc),
        ]

    if arg0_dtype == "float16" and arg1_dtype == "float16":
        math_instructions = [
            MathInstruction(
                [16, 8, 16],
                DataType.f16,
                DataType.f16,
                dtype_map[out_dtype],
                dtype_map[accumlator_dtype],
                OpcodeClass.TensorOp,
                MathOperation.multiply_add,
            )
        ]
        alignment_constraints = [8, 4, 2]
        tile_descriptions = get_default_tile_descriptions(1)
    elif arg0_dtype == "float32" and arg1_dtype == "float32":
        math_instructions = [
            MathInstruction(
                [16, 8, 8],
                DataType.f32,
                DataType.f32,
                DataType.f32,
                DataType.f32,
                OpcodeClass.TensorOp,
                MathOperation.multiply_add_fast_f32 if use_3xtf32 else MathOperation.multiply_add,
            ),
        ]
        alignment_constraints = [4, 2, 1]

        if use_3xtf32:
            # tf32
            tile_descriptions = [
                ([128, 128, 16], 4, [4, 2, 1], min_cc, max_cc),
                ([128, 128, 16], 3, [4, 2, 1], min_cc, max_cc),
                ([256, 64, 16], 3, [4, 2, 1], min_cc, max_cc),
                ([64, 256, 16], 3, [2, 4, 1], min_cc, max_cc),
                ([128, 64, 16], 4, [2, 2, 1], min_cc, max_cc),
                ([64, 128, 16], 4, [2, 2, 1], min_cc, max_cc),
                ([64, 64, 16], 3, [2, 2, 1], min_cc, max_cc),
                ([128, 128, 32], 3, [4, 2, 1], min_cc, max_cc),
                ([256, 64, 32], 3, [4, 2, 1], min_cc, max_cc_smem_limited),
                ([64, 256, 32], 3, [2, 4, 1], min_cc, max_cc_smem_limited),
                ([128, 64, 32], 3, [2, 2, 1], min_cc, max_cc),
                ([64, 128, 32], 3, [2, 2, 1], min_cc, max_cc),
                ([64, 64, 32], 3, [2, 2, 1], min_cc, max_cc),
            ]
        else:
            tile_descriptions = get_default_tile_descriptions(0.5)
    else:
        assert out_dtype == "int32"
        math_instructions = [
            MathInstruction(
                [16, 8, 32],
                dtype_map[arg0_dtype],
                dtype_map[arg1_dtype],
                DataType.s32,
                DataType.s32,
                OpcodeClass.TensorOp,
                MathOperation.multiply_add_saturate,
            ),
        ]
        alignment_constraints = [16, 8, 4]
        tile_descriptions = get_default_tile_descriptions(2)

    def get_tile_descriptions(math_inst):
        return [
            TileDescription(threadblock_shape, stages, warp_count, math_inst, min_cc, max_cc)
            for threadblock_shape, stages, warp_count, min_cc, max_cc in tile_descriptions
        ]

    alignment_constraints = [align for align in alignment_constraints if check_align(align)]

    if len(alignment_constraints) > 0 and not profile_all_alignments:
        alignment_constraints = [alignment_constraints[0]]

    if arg0_dtype != "float32" and arg1_dtype != "float32":
        sm75_kernels = generate_sm75_tensor_op_1688(
            out_dtype,
            arg0_dtype,
            arg1_dtype,
            op_creator,
            check_align,
            False,
            profile_all_alignments,
            accumlator_dtype=accumlator_dtype,
        )
    else:
        # TF32 (float32 + float32 case) is only supported on sm80
        sm75_kernels = []

    if len(alignment_constraints) > 0:
        sm80_kernels = generate_tensor_op_common(
            math_instructions, alignment_constraints, get_tile_descriptions, op_creator
        )
    else:
        sm80_kernels = []

    # TODO(masahi): For int8 kernels, The CUTLASS generator modifies the output tensor alignment
    # after ops are created. Revisit how important this modification is.
    # for op in operations:
    #     if op.tile_description.threadblock_shape[1] >= 128:
    #         op.C.alignment = 16
    #     else:
    #         op.C.alignment = 8

    return sm75_kernels + sm80_kernels


GENERATOR_FUNC_TABLE = {
    75: generate_sm75_tensor_op_1688,
    80: generate_sm80_tensor_op_16816,
}


# (Epilogue functor name, no_beta_scaling)
EPILOGUE_MAP = {
    "cutlass.dense": (EpilogueFunctor.LinearCombination, False),
    "cutlass.dense_bias": (EpilogueFunctor.LinearCombinationBias, True),
    "cutlass.dense_bias_relu": (EpilogueFunctor.LinearCombinationRelu, True),
    "cutlass.dense_bias_gelu_fp16": (EpilogueFunctor.LinearCombinationGelu, False),
    "cutlass.dense_bias_gelu_fp32": (EpilogueFunctor.LinearCombinationGelu, False),
    "cutlass.matmul": (EpilogueFunctor.LinearCombination, False),
    "cutlass.matmul_bias": (EpilogueFunctor.LinearCombinationBias, True),
    "cutlass.matmul_bias_relu": (EpilogueFunctor.LinearCombinationRelu, True),
    "cutlass.matmul_bias_gelu": (EpilogueFunctor.LinearCombinationGelu, False),
    "cutlass.matmul_transposed": (EpilogueFunctor.LinearCombination, False),
    "cutlass.matmul_transposed_bias": (EpilogueFunctor.LinearCombinationBias, True),
    "cutlass.matmul_transposed_bias_relu": (EpilogueFunctor.LinearCombinationRelu, True),
    "cutlass.matmul_transposed_bias_gelu": (EpilogueFunctor.LinearCombinationGelu, False),
    "cutlass.batch_matmul": (EpilogueFunctor.LinearCombination, False),
    "cutlass.conv2d_bias_hardswish": (EpilogueFunctor.LinearCombinationHardSwish, False),
    "cutlass.conv2d_bias_silu": (EpilogueFunctor.LinearCombinationSilu, False),
    "cutlass.conv2d_bias_sigmoid": (EpilogueFunctor.LinearCombinationSigmoid, False),
    "cutlass.conv2d_bias_relu": (EpilogueFunctor.LinearCombinationRelu, True),
    "cutlass.conv2d_bias": (EpilogueFunctor.LinearCombinationBias, True),
    "cutlass.conv2d": (EpilogueFunctor.LinearCombination, False),
    "cutlass.conv2d_transpose": (EpilogueFunctor.LinearCombination, False),
    "cutlass.conv2d_backward_weight": (EpilogueFunctor.LinearCombination, False),
}


class ProfilerEngine:
    """Compile and run a given profiler executable."""

    def __init__(self, cuda_arch, cutlass_path, binary_prefix):
        self.cuda_arch = cuda_arch
        self.binary_prefix = binary_prefix
        self.cutlass = cutlass_path
        self.cflags = "-I{cutlass}/include -I{cutlass}/tools/util/include -O3 -std=c++17".format(
            cutlass=cutlass_path
        )
        self.cflags += " -DCUTLASS_ENABLE_TENSOR_CORE_MMA=1"
        self.cflags += " -gencode=arch=compute_{arch},code=[sm_{arch},compute_{arch}]".format(
            arch=cuda_arch
        )
        self.cflags += " -Xcompiler=-Wconversion -Xcompiler=-fno-strict-aliasing"
        self.cmd = "nvcc {cflags} {src} -o {output}"

    def _compile(self, op):
        os.makedirs(self.binary_prefix, exist_ok=True)
        opath = os.path.join(self.binary_prefix, op["name"])
        if os.path.exists(opath):
            return
        fi = tempfile.NamedTemporaryFile("w", delete=False, prefix=self.binary_prefix, suffix=".cu")
        fi.write(op["src"])
        fi.close()
        cmd = self.cmd.format(cflags=self.cflags, src=fi.name, output=opath)
        logger.info("invoking compilation %s", cmd)
        os.system(cmd)
        os.unlink(fi.name)

    def compile_all(self, ops, use_multiprocessing=False):
        """Compile all profiler executables."""
        if use_multiprocessing:
            pool = multiprocessing.Pool(multiprocessing.cpu_count())
            pool.map(self._compile, ops)
        else:
            for op in ops:
                self._compile(op)

    def evaluate(self, op, args):
        """Run the profiler executable corresponding to op_name with args."""
        op_name = op["name"]
        opath = os.path.join(self.binary_prefix, op_name)
        if not os.path.exists(opath):
            self._compile(op)
        if not os.path.exists(opath):
            # Bail out if compilation fails for a whatever reason (e.g. static assert failure)
            return float("inf")
        cmd = [opath]
        for arg in args:
            cmd.append(str(arg))
        try:
            logger.info("invoking evaluation %s", cmd)
            sp = subprocess.run(cmd, capture_output=True, check=True)
            rt = float(sp.stdout)
            if rt == 0.0:
                # This seems to happen with split-k using invalid split-k-slices
                rt = float("inf")
            logger.info("%s, %f", op_name, rt)
        except subprocess.CalledProcessError:
            rt = float("inf")
        return rt


class CodegenResult(Object):
    """The holder for the generated code and required headers."""

    def __init__(self, code, headers):
        self.__init_handle_by_constructor__(ffi.CodegenResult, code, headers)


def _get_optional_int_annotation(annotations, key, default=None):
    value = annotations.get(key, default)
    if value is None:
        return default
    return int(value)


@tvm._ffi.register_func("contrib.cutlass.instantiate_template")
def instantiate_template(func_name, annotations, func_args):
    """Return CUTLASS host code based on a template and the provided annotations.

    Parameters
    ----------
    func_name: str
        A string to identify the type of the kernel (dense/matmul, batched_matmul, or conv2d).

    annotations: container.Map
        Key and value pairs annotated during kernel selection.

    func_args: list
        Names of the function arguments.

    Returns
    -------
    codegen_result : CodegenResult
        Generated CUTLASS host code and required header-file names.
    """
    attrs = {}

    for k in ["lda", "ldb", "ldc", "cutlass_op_def", "cutlass_op_name", "op_type"]:
        if k in annotations:
            attrs[k] = annotations[k]

    arg0_shape = annotations["arg0_shape"]
    arg1_shape = annotations["arg1_shape"]
    attrs["ElementInputA"] = DataTypeTag[dtype_map[annotations["arg0_dtype"]]]
    attrs["ElementInputB"] = DataTypeTag[dtype_map[annotations["arg1_dtype"]]]
    attrs["ElementOutput"] = DataTypeTag[dtype_map[annotations["ret_dtype"]]]

    headers = []

    if "relu" in func_name:
        headers.append("cutlass/epilogue/thread/linear_combination_bias_relu.h")
    elif "gelu" in func_name:
        headers.append("cutlass/epilogue/thread/linear_combination_gelu.h")
    elif "sigmoid" in func_name:
        headers.append("cutlass/epilogue/thread/linear_combination_sigmoid.h")
    elif "silu" in func_name:
        headers.append("cutlass/epilogue/thread/linear_combination_silu.h")
    elif "hardswish" in func_name:
        headers.append("cutlass/epilogue/thread/linear_combination_hardswish.h")
    else:
        headers.append("cutlass/epilogue/thread/linear_combination.h")

    if "residual" in func_name:
        headers.append("cutlass/epilogue/thread/linear_combination_residual_block.h")

    def get_dim(shape_annot, var_name, axis_idx, batched_offset=0):
        if isinstance(shape_annot, IntImm):
            return str(int(shape_annot))
        return "{}->shape[{}]".format(var_name, batched_offset + axis_idx)

    def get_batch_stride(stride_annot, arg0_idx, arg1_idx, arg0_axis_idx, arg1_axis_idx):
        if isinstance(stride_annot, IntImm):
            return str(int(stride_annot))
        dim1 = func_args[arg0_idx] + "->shape[{}]".format(arg0_axis_idx)
        dim2 = func_args[arg1_idx] + "->shape[{}]".format(arg1_axis_idx)
        return dim1 + " * " + dim2

    if "dense" in func_name or "matmul" in func_name:
        batched = "batch" in annotations
        transposed = "transposed" in func_name
        lhs_arg_idx = _get_optional_int_annotation(annotations, "lhs_arg_idx", 0)
        rhs_arg_idx = _get_optional_int_annotation(annotations, "rhs_arg_idx", 1)
        bias_arg_idx = _get_optional_int_annotation(annotations, "bias_arg_idx", None)
        residual_arg_idx = _get_optional_int_annotation(annotations, "residual_arg_idx", None)

        lhs_arg = func_args[lhs_arg_idx]
        rhs_arg = func_args[rhs_arg_idx]
        lhs_shape = annotations[f"arg{lhs_arg_idx}_shape"]
        rhs_shape = annotations[f"arg{rhs_arg_idx}_shape"]
        lhs_batched_offset = len(lhs_shape) - 2
        rhs_batched_offset = len(rhs_shape) - 2

        attrs["lhs_arg"] = lhs_arg
        attrs["rhs_arg"] = rhs_arg

        if bias_arg_idx is not None:
            attrs["bias_arg"] = func_args[bias_arg_idx]
        if residual_arg_idx is not None:
            attrs["residual_arg"] = func_args[residual_arg_idx]

        attrs["ElementInputA"] = DataTypeTag[dtype_map[annotations[f"arg{lhs_arg_idx}_dtype"]]]
        attrs["ElementInputB"] = DataTypeTag[dtype_map[annotations[f"arg{rhs_arg_idx}_dtype"]]]
        attrs["ElementOutput"] = DataTypeTag[dtype_map[annotations["ret_dtype"]]]

        attrs["K"] = lhs_shape[lhs_batched_offset + 1]
        attrs["M"] = get_dim(lhs_shape[lhs_batched_offset], lhs_arg, 0, lhs_batched_offset)

        if transposed:
            attrs["N"] = get_dim(rhs_shape[rhs_batched_offset], rhs_arg, 0, rhs_batched_offset)
        else:
            attrs["N"] = get_dim(rhs_shape[rhs_batched_offset + 1], rhs_arg, 1, rhs_batched_offset)

        if batched:
            headers.append("cutlass/gemm/device/gemm_batched.h")

            def get_batch_on_arg(arg_name, arg_shape):
                return " * ".join(
                    "{}->shape[{}]".format(arg_name, i) for i in range(len(arg_shape) - 2)
                )

            if isinstance(annotations["batch"], IntImm):
                attrs["batch"] = str(int(annotations["batch"]))
            elif annotations["batch_stride_A"] == 0:
                # 2D x ND
                attrs["batch"] = get_batch_on_arg(rhs_arg, rhs_shape)
            else:
                # ND x 2D or ND x ND
                attrs["batch"] = get_batch_on_arg(lhs_arg, lhs_shape)

            attrs["batch_stride_A"] = get_batch_stride(
                annotations["batch_stride_A"],
                lhs_arg_idx,
                lhs_arg_idx,
                lhs_batched_offset,
                lhs_batched_offset + 1,
            )
            attrs["batch_stride_B"] = get_batch_stride(
                annotations["batch_stride_B"],
                rhs_arg_idx,
                rhs_arg_idx,
                rhs_batched_offset,
                rhs_batched_offset + 1,
            )

            if transposed:
                attrs["batch_stride_C"] = get_batch_stride(
                    annotations["batch_stride_C"],
                    lhs_arg_idx,
                    rhs_arg_idx,
                    lhs_batched_offset,
                    rhs_batched_offset,
                )
            else:
                attrs["batch_stride_C"] = get_batch_stride(
                    annotations["batch_stride_C"],
                    lhs_arg_idx,
                    rhs_arg_idx,
                    lhs_batched_offset,
                    rhs_batched_offset + 1,
                )
        else:
            headers.append("cutlass/gemm/device/gemm.h")

        if "residual" in func_name:
            headers.append("cutlass/gemm/device/gemm_universal_with_broadcast.h")

        code = instantiate_gemm_template(attrs)
        return CodegenResult(code, headers)

    elif "conv2d" in func_name:
        data_arg_idx = _get_optional_int_annotation(annotations, "data_arg_idx", 0)
        weight_arg_idx = _get_optional_int_annotation(annotations, "weight_arg_idx", 1)
        bias_arg_idx = _get_optional_int_annotation(annotations, "bias_arg_idx", None)
        residual_arg_idx = _get_optional_int_annotation(annotations, "residual_arg_idx", None)

        attrs["data_arg"] = func_args[data_arg_idx]
        attrs["weight_arg"] = func_args[weight_arg_idx]

        if bias_arg_idx is not None:
            attrs["bias_arg"] = func_args[bias_arg_idx]
        if residual_arg_idx is not None:
            attrs["residual_arg"] = func_args[residual_arg_idx]

        activation_shape = annotations[f"arg{data_arg_idx}_shape"]
        weight_shape = annotations[f"arg{weight_arg_idx}_shape"]
        output_shape = annotations["ret_shape"]

        if "conv2d_transpose" in func_name:
            headers.append("cutlass/conv/kernel/default_conv2d_dgrad.h")
            activation_shape = output_shape
            output_shape = arg0_shape
        elif "backward" in func_name:
            headers.append("cutlass/conv/kernel/default_conv2d_wgrad.h")
            activation_shape = arg1_shape
            weight_shape = output_shape
            output_shape = arg0_shape
        elif "residual" in func_name:
            headers.append("cutlass/conv/kernel/default_conv2d_fprop_with_broadcast.h")
        else:
            headers.append("cutlass/conv/kernel/default_conv2d_fprop.h")

        headers.append("cutlass/conv/device/implicit_gemm_convolution.h")

        op_name = attrs["cutlass_op_name"]

        if "splitk" in op_name:
            headers += [
                "cutlass/reduction/device/reduce_split_k.h",
                "cutlass/reduction/thread/reduction_operators.h",
            ]

        data_arg = attrs["data_arg"]
        attrs["N"] = get_dim(activation_shape[0], data_arg, 0)
        attrs["H"] = get_dim(activation_shape[1], data_arg, 1)
        attrs["W"] = get_dim(activation_shape[2], data_arg, 2)
        attrs["C"] = activation_shape[3]
        attrs["P"] = get_dim(output_shape[1], "out0", 1)
        attrs["Q"] = get_dim(output_shape[2], "out0", 2)
        attrs["K"] = output_shape[3]
        attrs["R"] = weight_shape[1]
        attrs["S"] = weight_shape[2]
        attrs["pad_h"] = annotations["padding"][0]
        attrs["pad_w"] = annotations["padding"][1]
        attrs["stride_h"] = annotations["strides"][0]
        attrs["stride_w"] = annotations["strides"][1]
        attrs["dilation_h"] = annotations["dilation"][0]
        attrs["dilation_w"] = annotations["dilation"][1]

        if "splitk" in op_name:
            attrs["split_k_mode"] = "kParallel"
            attrs["split_k_slices"] = str(re.search(r"splitk(\d+)", op_name).group(1))
        else:
            attrs["split_k_mode"] = "kSerial"
            attrs["split_k_slices"] = 1
<<<<<<< HEAD

        code = instantiate_conv2d_template(attrs)
        return CodegenResult(code, headers)

    elif "attention" in func_name:
        headers.append("kernel_forward.h")
        data_type = dtype_map[annotations["arg0_dtype"]]
        attrs["data_type"] = DataTypeTag[data_type]
        attrs["num_batches"] = b = annotations["num_batches"]
        attrs["num_queries"] = s = annotations["num_queries"]
        attrs["num_keys"] = annotations["num_keys"]
        attrs["num_heads"] = n = annotations["num_heads"]
        attrs["head_dim"] = h = annotations["head_dim"]
        attrs["head_dim_value"] = h_v = annotations["head_dim_value"]
        data_type_size = DataTypeSize[data_type]
        if (data_type_size * h // 8) % 16 == 0 and (data_type_size * h_v // 8) % 16 == 0:
            attrs["kIsAligned"] = True
        elif (h % 4 == 0) and (h_v % 4 == 0):
            attrs["kIsAligned"] = False
        else:
            raise NotImplementedError()
        if h_v > 64:
            attrs["kQueriesPerBlock"] = 32
            attrs["kKeysPerBlock"] = 128
            attrs["kSingleValueIteration"] = h_v <= 128
        else:
            attrs["kQueriesPerBlock"] = 64
            attrs["kKeysPerBlock"] = 64
            attrs["kSingleValueIteration"] = True
        attrs["output_size"] = b * s * n * h_v
        attrs["arch"] = "cutlass::arch::Sm{}".format(annotations["arch"])
        attrs["kSupportsDropout"] = False
        if len(func_args) > 3:
            attrs["kSupportsBias"] = True
            if len(annotations["arg3_shape"]) == 4:
                attrs["bias_layout"] = "BNSS'"
            elif len(annotations["arg3_shape"]) == 3:
                attrs["bias_layout"] = "B1SS'"
            elif len(annotations["arg3_shape"]) == 2:
                attrs["bias_layout"] = "B11S'"
            else:
                raise NotImplementedError()
        else:
            attrs["kSupportsBias"] = False
        code = instantiate_attention_template(attrs, func_args)
        return CodegenResult(code, headers)

=======

        code = instantiate_conv2d_template(attrs)
        return CodegenResult(code, headers)

>>>>>>> 8b5d64af
    elif "attention" in func_name:
        headers.append("kernel_forward.h")
        data_type = dtype_map[annotations["arg0_dtype"]]
        attrs["data_type"] = DataTypeTag[data_type]
        attrs["num_batches"] = b = annotations["num_batches"]
        attrs["num_queries"] = s = annotations["num_queries"]
        attrs["num_keys"] = annotations["num_keys"]
        attrs["num_heads"] = n = annotations["num_heads"]
        attrs["head_dim"] = h = annotations["head_dim"]
        attrs["head_dim_value"] = h_v = annotations["head_dim_value"]
        data_type_size = DataTypeSize[data_type]
        if (data_type_size * h // 8) % 16 == 0 and (data_type_size * h_v // 8) % 16 == 0:
            attrs["kIsAligned"] = True
        elif (h % 4 == 0) and (h_v % 4 == 0):
            attrs["kIsAligned"] = False
        else:
            raise NotImplementedError()
        if h_v > 64:
            attrs["kQueriesPerBlock"] = 32
            attrs["kKeysPerBlock"] = 128
            attrs["kSingleValueIteration"] = h_v <= 128
        else:
            attrs["kQueriesPerBlock"] = 64
            attrs["kKeysPerBlock"] = 64
            attrs["kSingleValueIteration"] = True
        attrs["output_size"] = b * s * n * h_v
        attrs["arch"] = "cutlass::arch::Sm{}".format(annotations["arch"])
        attrs["kSupportsDropout"] = False
        if len(func_args) > 3:
            attrs["kSupportsBias"] = True
            if len(annotations["arg3_shape"]) == 4:
                attrs["bias_layout"] = "BNSS'"
            elif len(annotations["arg3_shape"]) == 3:
                attrs["bias_layout"] = "B1SS'"
            elif len(annotations["arg3_shape"]) == 2:
                attrs["bias_layout"] = "B11S'"
            else:
                raise NotImplementedError()
        else:
            attrs["kSupportsBias"] = False
        code = instantiate_attention_template(attrs, func_args)
        return CodegenResult(code, headers)

    raise ValueError("Do not have a template for {}".format(func_name))<|MERGE_RESOLUTION|>--- conflicted
+++ resolved
@@ -691,7 +691,6 @@
         else:
             attrs["split_k_mode"] = "kSerial"
             attrs["split_k_slices"] = 1
-<<<<<<< HEAD
 
         code = instantiate_conv2d_template(attrs)
         return CodegenResult(code, headers)
@@ -739,53 +738,4 @@
         code = instantiate_attention_template(attrs, func_args)
         return CodegenResult(code, headers)
 
-=======
-
-        code = instantiate_conv2d_template(attrs)
-        return CodegenResult(code, headers)
-
->>>>>>> 8b5d64af
-    elif "attention" in func_name:
-        headers.append("kernel_forward.h")
-        data_type = dtype_map[annotations["arg0_dtype"]]
-        attrs["data_type"] = DataTypeTag[data_type]
-        attrs["num_batches"] = b = annotations["num_batches"]
-        attrs["num_queries"] = s = annotations["num_queries"]
-        attrs["num_keys"] = annotations["num_keys"]
-        attrs["num_heads"] = n = annotations["num_heads"]
-        attrs["head_dim"] = h = annotations["head_dim"]
-        attrs["head_dim_value"] = h_v = annotations["head_dim_value"]
-        data_type_size = DataTypeSize[data_type]
-        if (data_type_size * h // 8) % 16 == 0 and (data_type_size * h_v // 8) % 16 == 0:
-            attrs["kIsAligned"] = True
-        elif (h % 4 == 0) and (h_v % 4 == 0):
-            attrs["kIsAligned"] = False
-        else:
-            raise NotImplementedError()
-        if h_v > 64:
-            attrs["kQueriesPerBlock"] = 32
-            attrs["kKeysPerBlock"] = 128
-            attrs["kSingleValueIteration"] = h_v <= 128
-        else:
-            attrs["kQueriesPerBlock"] = 64
-            attrs["kKeysPerBlock"] = 64
-            attrs["kSingleValueIteration"] = True
-        attrs["output_size"] = b * s * n * h_v
-        attrs["arch"] = "cutlass::arch::Sm{}".format(annotations["arch"])
-        attrs["kSupportsDropout"] = False
-        if len(func_args) > 3:
-            attrs["kSupportsBias"] = True
-            if len(annotations["arg3_shape"]) == 4:
-                attrs["bias_layout"] = "BNSS'"
-            elif len(annotations["arg3_shape"]) == 3:
-                attrs["bias_layout"] = "B1SS'"
-            elif len(annotations["arg3_shape"]) == 2:
-                attrs["bias_layout"] = "B11S'"
-            else:
-                raise NotImplementedError()
-        else:
-            attrs["kSupportsBias"] = False
-        code = instantiate_attention_template(attrs, func_args)
-        return CodegenResult(code, headers)
-
     raise ValueError("Do not have a template for {}".format(func_name))
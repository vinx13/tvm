# Licensed to the Apache Software Foundation (ASF) under one
# or more contributor license agreements.  See the NOTICE file
# distributed with this work for additional information
# regarding copyright ownership.  The ASF licenses this file
# to you under the Apache License, Version 2.0 (the
# "License"); you may not use this file except in compliance
# with the License.  You may obtain a copy of the License at
#
#   http://www.apache.org/licenses/LICENSE-2.0
#
# Unless required by applicable law or agreed to in writing,
# software distributed under the License is distributed on an
# "AS IS" BASIS, WITHOUT WARRANTIES OR CONDITIONS OF ANY
# KIND, either express or implied.  See the License for the
# specific language governing permissions and limitations
# under the License.
# pylint: disable=unused-argument
"""The base parser for ir module"""

from ...ir_builder import ir as I
from .._core import Parser, dispatch, doc


class ModuleWithGlobalVars:
    """A Module that can add global vars during parsing, to support `Module.function` syntax."""

    def __getattr__(self, attr):
        # Customize the error message.
        # NOTE: `__getattr__` is only called when the attribute access fails with an AttributeError
        raise AttributeError(f"Cannot find the function `{attr}` in the current IRModule")


@dispatch.register(token="ir", type_name="ClassDef")
def _visit_class_def(self: Parser, node: doc.ClassDef) -> None:
    """The class definition visiting method for ir module.

    Parameters
    ----------
    self : Parser
        The visiting parser.

    node : doc.ClassDef
        The doc AST class definition node.
    """

    with self.var_table.with_frame():
        with I.ir_module():
            # Step 0. Add the class name to the var table
            fake_module = ModuleWithGlobalVars()
            self.var_table.add(node.name, fake_module)

            # Step 1. Visit non-function stmts, including but not limited to
            # 1. `I.module_attrs`
            # 2. `I.module_global_infos`
            with self.with_dispatch_token("ir"):
                for stmt in node.body:
                    if not isinstance(stmt, doc.FunctionDef):
                        self.visit(stmt)

            # Step 2. Visit function stmts to declare the global vars
            for stmt in node.body:
                if isinstance(stmt, doc.FunctionDef):
                    global_var = self.visit_tvm_declare_function(stmt)
                    fake_module.__setattr__(stmt.name, global_var)

            # Step 3. Visit and parse the functions
            with self.with_dispatch_token("ir"):
                for stmt in node.body:
<<<<<<< HEAD
                    if not isinstance(stmt, doc.FunctionDef):
                        self.visit(stmt)
            for stmt in node.body:
                if isinstance(stmt, doc.FunctionDef):
                    self.visit_tvm_declare_function(stmt)
            with self.with_dispatch_token("ir"):
                for stmt in node.body:
=======
>>>>>>> 39dc299c
                    if isinstance(stmt, doc.FunctionDef):
                        self.visit(stmt)


@dispatch.register(token="ir", type_name="Assign")
def _visit_assign(_self: Parser, _node: doc.Assign) -> None:
    """The assign visiting method for ir module.

    Parameters
    ----------
    self : Parser
        The visiting parser.

    node : doc.ClassDef
        The doc AST assign node.
    """


@dispatch.register(token="ir", type_name="Expr")
def _visit_expr(self: Parser, node: doc.Expr) -> None:
    """The expression visiting method for ir module.

    Parameters
    ----------
    self : Parser
        The visiting parser.

    node : doc.ClassDef
        The doc AST expression node.
    """
    self.eval_expr(node.value)


@dispatch.register(token="default", type_name="Assign")
def visit_assign(self: Parser, node: doc.Assign) -> None:
    if len(node.targets) != 1:
        self.report_error(node, "Consequential assignments like 'a = b = c' are not supported.")
    lhs = node.targets[0]
    rhs = self.eval_expr(node.value)
    self.eval_assign(
        target=lhs, source=rhs, bind_value=lambda _a, _b, _c, value: value, allow_shadowing=True
    )


@dispatch.register(token="default", type_name="pre_visit_local_function")
def pre_visit_local_function(self: Parser, node: doc.Expr) -> None:
    pass


@dispatch.register(token="default", type_name="post_visit_local_function")
def post_visit_local_function(self: Parser, node: doc.Expr) -> None:
    pass<|MERGE_RESOLUTION|>--- conflicted
+++ resolved
@@ -66,16 +66,6 @@
             # Step 3. Visit and parse the functions
             with self.with_dispatch_token("ir"):
                 for stmt in node.body:
-<<<<<<< HEAD
-                    if not isinstance(stmt, doc.FunctionDef):
-                        self.visit(stmt)
-            for stmt in node.body:
-                if isinstance(stmt, doc.FunctionDef):
-                    self.visit_tvm_declare_function(stmt)
-            with self.with_dispatch_token("ir"):
-                for stmt in node.body:
-=======
->>>>>>> 39dc299c
                     if isinstance(stmt, doc.FunctionDef):
                         self.visit(stmt)
 

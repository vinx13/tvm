--- conflicted
+++ resolved
@@ -28,15 +28,9 @@
 from tvm.tir import IntImm
 
 from . import _ffi_api as ffi
-<<<<<<< HEAD
-from .conv2d_operation import instantiate_conv2d_template
-from .gemm_operation import instantiate_gemm_template
-from .attention_operation import instantiate_attention_template
-=======
 from .attention_operation import instantiate_attention_template
 from .conv2d_operation import instantiate_conv2d_template
 from .gemm_operation import instantiate_gemm_template
->>>>>>> 39dc299c
 from .library import (
     DataType,
     DataTypeSize,
@@ -469,15 +463,9 @@
 
 def _get_optional_int_annotation(annotations, key, default=None):
     value = annotations.get(key, default)
-<<<<<<< HEAD
-    if value is not None:
-        return int(value)
-    return value
-=======
     if value is None:
         return default
     return int(value)
->>>>>>> 39dc299c
 
 
 @tvm._ffi.register_func("contrib.cutlass.instantiate_template")
@@ -666,16 +654,10 @@
                 "cutlass/reduction/thread/reduction_operators.h",
             ]
 
-<<<<<<< HEAD
-        attrs["N"] = get_dim(activation_shape[0], activation_var, 0)
-        attrs["H"] = get_dim(activation_shape[1], activation_var, 1)
-        attrs["W"] = get_dim(activation_shape[2], activation_var, 2)
-=======
         data_arg = attrs["data_arg"]
         attrs["N"] = get_dim(activation_shape[0], data_arg, 0)
         attrs["H"] = get_dim(activation_shape[1], data_arg, 1)
         attrs["W"] = get_dim(activation_shape[2], data_arg, 2)
->>>>>>> 39dc299c
         attrs["C"] = activation_shape[3]
         attrs["P"] = get_dim(output_shape[1], "out0", 1)
         attrs["Q"] = get_dim(output_shape[2], "out0", 2)
@@ -695,12 +677,9 @@
         else:
             attrs["split_k_mode"] = "kSerial"
             attrs["split_k_slices"] = 1
-<<<<<<< HEAD
-=======
 
         code = instantiate_conv2d_template(attrs)
         return CodegenResult(code, headers)
->>>>>>> 39dc299c
 
     elif "attention" in func_name:
         headers.append("kernel_forward.h")

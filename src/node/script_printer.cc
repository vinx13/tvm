--- conflicted
+++ resolved
@@ -59,12 +59,9 @@
   if (auto v = config_dict.Get("relax_prefix")) {
     n->relax_prefix = Downcast<String>(v);
   }
-<<<<<<< HEAD
-=======
   if (auto v = config_dict.Get("module_alias")) {
     n->module_alias = Downcast<String>(v);
   }
->>>>>>> 39dc299c
   if (auto v = config_dict.Get("buffer_dtype")) {
     n->buffer_dtype = DataType(runtime::String2DLDataType(Downcast<String>(v)));
   }

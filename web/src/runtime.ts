--- conflicted
+++ resolved
@@ -904,23 +904,6 @@
   format: "raw-shard";
   nbytes: number;
   records: Array<NDArrayCacheEntry>;
-}
-
-export interface FetchProgressReport {
-  fetchedBytes: number;
-  totalBytes: number;
-  timeElapsed: number;
-  text: string;
-}
-
-export type FetchProgressCallback = (report: FetchProgressReport) => void;
-
-export interface NDArrayCacheEntry {
-  name: string;
-  shape: Array<number>;
-  dtype: string;
-  format: "f32-to-bf16" | "raw";
-  dataPath: string;
 }
 
 export interface FetchProgressReport {
@@ -1357,11 +1340,7 @@
     }
     await this.fetchNDArrayCacheInternal(
       ndarrayCacheUrl,
-<<<<<<< HEAD
-      list["records"] as Array<NDArrayCacheEntry>, device);
-=======
       list["records"] as Array<NDArrayShardEntry>, device);
->>>>>>> fd5b2db2
     this.cacheMetadata = { ...this.cacheMetadata, ...(list["metadata"] as Record<string, any>) };
   }
 
@@ -1372,32 +1351,13 @@
    * @param list The list of array data.
    * @param device The device to store the data to.
    */
-<<<<<<< HEAD
-  private async fetchNDArrayCacheInternal(ndarrayCacheUrl: string, list: Array<NDArrayCacheEntry>, device: DLDevice) {
-    const computeTotalBytes = (rec: NDArrayCacheEntry) => {
-
-      const dtype = this.toDLDataType(rec.dtype);
-      const size = rec.shape.reduce((a, b) => {
-        return a * b;
-      }, 1);
-      if (rec.format == "f32-to-bf16" && rec.dtype == "float32") {
-        return size * 2;
-      }
-      return size * dtype.bits * dtype.lanes / 8;
-    };
-=======
   private async fetchNDArrayCacheInternal(ndarrayCacheUrl: string, list: Array<NDArrayShardEntry>, device: DLDevice) {
->>>>>>> fd5b2db2
     const perf = compact.getPerformance();
     let tstart = perf.now();
 
     let totalBytes = 0;
     for (let i = 0; i < list.length; ++i) {
-<<<<<<< HEAD
-      totalBytes += computeTotalBytes(list[i]);
-=======
       totalBytes += list[i].nbytes;
->>>>>>> fd5b2db2
     };
     let fetchedBytes = 0;
     let timeElapsed = 0;
@@ -1405,23 +1365,12 @@
     const reportCallback = (iter: number)=> {
       // report
       for (let j = 0; j < this.fetchProgressCallback.length; ++j) {
-<<<<<<< HEAD
-        let text = "Fetching param cache[" + iter + "/" + list.length+ "]:";
-        text += Math.ceil(fetchedBytes / (1024 * 1024)).toString() + "MB fetched "
-        text += Math.floor(fetchedBytes * 100 / totalBytes).toString() + "% completed, "
-        text += timeElapsed + " secs elapsed";
-        if (timeElapsed != 0){
-          text += ", speed=" + (fetchedBytes / timeElapsed / (1024 * 1024)).toFixed(1) + " MB/sec."
-        }
-        text += " This can take a while during first load.";
-=======
         let text = "Fetching param cache[" + iter + "/" + list.length+ "]: ";
         text += Math.ceil(fetchedBytes / (1024 * 1024)).toString() + "MB fetched. "
         text += Math.floor(fetchedBytes * 100 / totalBytes).toString() + "% completed, "
         text += timeElapsed + " secs elapsed.";
         text += " It can take a while when we first visit this page to populate the cache."
         text += " Later refreshes will become faster.";
->>>>>>> fd5b2db2
         this.fetchProgressCallback[j]({
           fetchedBytes: fetchedBytes,
           totalBytes: totalBytes,
@@ -1436,34 +1385,16 @@
         fetchedBytes: 0,
         totalBytes: totalBytes,
         timeElapsed: 0,
-<<<<<<< HEAD
-        text: "Start to fetch " + ndarrayCacheUrl
-=======
         text: "Start to fetch params",
->>>>>>> fd5b2db2
       });
     }
     const cache = await caches.open("tvmjs");
 
     for (let i = 0; i < list.length; ++i) {
-<<<<<<< HEAD
-      const rec = list[i];
-      reportCallback(i);
-      fetchedBytes += computeTotalBytes(rec);
-      const cpu_arr = this.withNewScope(() => {
-        return this.detachFromCurrentScope(
-          this.empty(rec.shape, rec.dtype, this.cpu())
-        )
-      });
-      const dataUrl = new URL(rec.dataPath, ndarrayCacheUrl).href;
-      const request = new Request(dataUrl);
-
-=======
       reportCallback(i);
       fetchedBytes += list[i].nbytes;
       const dataUrl = new URL(list[i].dataPath, ndarrayCacheUrl).href;
       const request = new Request(dataUrl);
->>>>>>> fd5b2db2
       let buffer;
       try {
         // use native cache
@@ -1479,29 +1410,6 @@
         buffer = await result.arrayBuffer();
       } catch (err) {
         this.env.logger("Error: Cannot fetch " + dataUrl + " err= " + err);
-<<<<<<< HEAD
-        cpu_arr.dispose();
-        throw err;
-      }
-      // first sync copy to cpu.
-      this.ctx.arrayDecodeStorage(cpu_arr, new Uint8Array(buffer), rec.format);
-      // then async stream into GPU if needed
-      if (device.deviceType == DeviceStrToEnum.cpu) {
-        this.ndarrayCacheUpdate(rec.name, cpu_arr, false);
-        cpu_arr.dispose();
-      } else {
-        // allocate a gpu arr and async copy to it.
-        const gpu_arr = this.withNewScope(() => {
-          return this.detachFromCurrentScope(
-            this.empty(rec.shape, rec.dtype, device)
-          )
-        });
-        gpu_arr.copyFrom(cpu_arr);
-        await device.sync();
-        this.ndarrayCacheUpdate(rec.name, gpu_arr, false);
-        cpu_arr.dispose();
-        gpu_arr.dispose();
-=======
         throw err;
       }
       const shardRecords = list[i].records;
@@ -1532,7 +1440,6 @@
           cpu_arr.dispose();
           gpu_arr.dispose();
         }
->>>>>>> fd5b2db2
       }
       timeElapsed = Math.ceil((perf.now() - tstart) / 1000);
     }

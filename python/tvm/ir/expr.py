# Licensed to the Apache Software Foundation (ASF) under one
# or more contributor license agreements.  See the NOTICE file
# distributed with this work for additional information
# regarding copyright ownership.  The ASF licenses this file
# to you under the Apache License, Version 2.0 (the
# "License"); you may not use this file except in compliance
# with the License.  You may obtain a copy of the License at
#
#   http://www.apache.org/licenses/LICENSE-2.0
#
# Unless required by applicable law or agreed to in writing,
# software distributed under the License is distributed on an
# "AS IS" BASIS, WITHOUT WARRANTIES OR CONDITIONS OF ANY
# KIND, either express or implied.  See the License for the
# specific language governing permissions and limitations
# under the License.
"""Common expressions data structures in the IR."""
from numbers import Number
<<<<<<< HEAD
from typing import Optional
=======
from typing import Callable, Optional
>>>>>>> 748882aa

import tvm._ffi

from ..runtime import Object, Scriptable, const, convert
from . import _ffi_api
from .base import Node, Span
from .type import Type


class BaseExpr(Node):
    """Base class of all the expressions."""

    span: Optional[Span]


class PrimExpr(BaseExpr):
    """Base class of all primitive expressions.

    PrimExpr is used in the low-level code
    optimizations and integer analysis.
    """

    dtype: str


class RelayExpr(BaseExpr):
    """Base class of all non-primitive expressions."""

    @property
    def checked_type(self):
        """Get the checked type of tvm.relay.Expr.

        Returns
        -------
        checked_type : tvm.relay.Type
            The checked type.
        """
        ret = self._checked_type_
        if ret is None:
            raise ValueError("The type checker has not populated the checked_type for this node")
        return ret

    @property
    def struct_info(self) -> Optional["tvm.relax.StructInfo"]:
        """Get the struct info field

        Returns
        -------
        struct_info : tvm.relax.StructInfo
            The struct info if available.
        """
        return _ffi_api.ExprStructInfo(self)


@tvm._ffi.register_object("GlobalVar")
class GlobalVar(RelayExpr):
    """A global variable in the IR.

    GlobalVar is used to refer to the global functions
    stored in the IRModule.

    Parameters
    ----------
    name_hint: str
        The name of the variable.
    """

    name_hint: str

    def __init__(self, name_hint: str, type_annot: Optional[Type] = None):
        self.__init_handle_by_constructor__(_ffi_api.GlobalVar, name_hint, type_annot)

    def __call__(self, *args: RelayExpr) -> BaseExpr:
        """Call the global variable.

        Parameters
        ----------
        args: List[RelayExpr]
            The arguments to the call.

        Returns
        -------
        call: BaseExpr
            A call taking the variable as a function.
        """
        # pylint: disable=import-outside-toplevel

        # TODO(@relax-team): replace with Relax base class after it's introduced
        if all(isinstance(x, RelayExpr) for x in args):
            if all(is_relax_expr(x) for x in args):
                from tvm import relax

                return relax.Call(self, args)
            else:
                from tvm import relay

                return relay.Call(self, args)

        elif all(isinstance(x, (Number, PrimExpr)) for x in args):
            return tvm.tir.call_tir(self, *args)

        arg_types = [type(x) for x in args]
        raise RuntimeError(f"Do not know how to handle GlobalVar.__call__ for types {arg_types}")

    def astext(
        self, show_meta_data: bool = True, annotate: Optional[Callable[[Object], str]] = None
    ) -> str:
        """Get the text format of the expression.

        Parameters
        ----------
        show_meta_data : bool
            Whether to include meta data section in the text
            if there is meta data.

        annotate: Optional[Object->str]
            Optionally annotate function to provide additional
            information in the comment block.

        Returns
        -------
        text : str
            The text format of the expression.

        Notes
        -----
        The meta data section is necessary to fully parse the text format.
        However, it can contain dumps that are big (e.g constant weights),
        so it can be helpful to skip printing the meta data section.
        """
        from tvm.relay import astext  # pylint: disable=import-outside-toplevel

        return astext(self, show_meta_data, annotate)


@tvm._ffi.register_object
class Range(Node, Scriptable):
    """Represent a range in TVM.

    You do not need to create a Range explicitly.
    Python lists and tuples will be converted automatically to a Range in API functions.

    Parameters
    ----------
    begin : PrimExpr
        The begin value of the range when end is None.
        Otherwise it is the length of the range.

    end : Optional[PrimExpr]
        The end value of the range.

    span : Optional[Span]
        The location of this node in the source code.

    Note
    ----
    The constructor creates the range `[begin, end)`
    if the end argument is not None. Otherwise, it creates `[0, begin)`.
    """

    min: PrimExpr
    extent: PrimExpr
    span: Optional[Span]

    def __init__(
        self, begin: PrimExpr, end: Optional[PrimExpr] = None, span: Optional[Span] = None
    ) -> None:
        if end is None:
            end = convert(begin)
            begin = const(0, dtype=end.dtype, span=span)
        self.__init_handle_by_constructor__(_ffi_api.Range, begin, end, span)

    @staticmethod
    def from_min_extent(
        min_value: PrimExpr, extent: PrimExpr, span: Optional[Span] = None
    ) -> "Range":
        """Construct a Range by min and extent.

        This constructs a range in [min_value, min_value + extent)

        Parameters
        ----------
        min_value : PrimExpr
            The minimum value of the range.

        extent : PrimExpr
            The extent of the range.

        span : Optional[Span]
            The location of this node in the source code.

        Returns
        -------
        rng : Range
            The constructed range.
        """
        return _ffi_api.Range_from_min_extent(min_value, extent, span)

    def __eq__(self, other: Object) -> bool:
        return tvm.ir.structural_equal(self, other)

<<<<<<< HEAD
    def __ne__(self, other):
        return not self.__eq__(other)


# TODO(@relax-team): remove when we have a RelaxExpr base class
def is_relax_expr(expr: RelayExpr) -> bool:
    """check if a RelayExpr is a Relax expresssion.

    Parameters
    ----------
    expr : RelayExpr
        The expression to check.

    Returns
    -------
    res : bool
        If the expression is Relax expression, return True; otherwise return False.
    """
    from tvm import relax  # pylint: disable=import-outside-toplevel

    if isinstance(
        expr,
        (
            relax.Call,
            relax.Constant,
            relax.Tuple,
            relax.TupleGetItem,
            relax.If,
            relax.Var,
            relax.DataflowVar,
            relax.ShapeExpr,
            relax.SeqExpr,
            relax.Function,
            relax.ExternFunc,
            relax.PrimValue,
            relax.StringImm,
            relax.DataTypeImm,
        ),
    ):
        return True
    return False
=======
    def __ne__(self, other: Object) -> bool:
        return not self.__eq__(other)
>>>>>>> 748882aa
<|MERGE_RESOLUTION|>--- conflicted
+++ resolved
@@ -16,11 +16,7 @@
 # under the License.
 """Common expressions data structures in the IR."""
 from numbers import Number
-<<<<<<< HEAD
-from typing import Optional
-=======
 from typing import Callable, Optional
->>>>>>> 748882aa
 
 import tvm._ffi
 
@@ -222,8 +218,7 @@
     def __eq__(self, other: Object) -> bool:
         return tvm.ir.structural_equal(self, other)
 
-<<<<<<< HEAD
-    def __ne__(self, other):
+    def __ne__(self, other: Object) -> bool:
         return not self.__eq__(other)
 
 
@@ -263,8 +258,4 @@
         ),
     ):
         return True
-    return False
-=======
-    def __ne__(self, other: Object) -> bool:
-        return not self.__eq__(other)
->>>>>>> 748882aa
+    return False